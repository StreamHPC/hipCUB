--- conflicted
+++ resolved
@@ -5,26 +5,18 @@
 ## (Unreleased) hipCUB-x.x.x for ROCm 6.4.0
 
 ### Added
-* Added extended tests to `rtest.py`. These tests are extra tests that did not fit the criteria of smoke and regression tests. These tests will take much longer to run relative to smoke and regression tests. Use `python rtest.py [--emulation|-e|--test|-t]=extended` to run these tests.
 * Added regression tests to `rtest.py`. These tests recreate scenarios that have caused hardware problems in past emulation environments. Use `python rtest.py [--emulation|-e|--test|-t]=regression` to run these tests.
 * Added `ForEach`, `ForEachN`, `ForEachCopy`, `ForEachCopyN` and `Bulk` functions to have parity with CUB.
 * Added the `hipcub::CubVector` type for CUB parity.
-<<<<<<< HEAD
-* Added `DeviceSelect::FlaggedIf` and its inplace overload.
-
-### Changed
-* The NVIDIA backend now requires CUB, Thrust and libcu++ 2.5.0. If it is not found it will be downloaded from the NVIDIA CCCL repository.
-* Changed the C++ version from 14 to 17. C++14 will be deprecated in the next major release.
-
-## hipCUB-3.3.0 for ROCm 6.3.0
-=======
 * Added `--emulation` option for `rtest.py`
   * Unit tests can be run with `[--emulation|-e|--test|-t]=<test_name>`
+* Added `DeviceSelect::FlaggedIf` and its inplace overload.
 
 ### Changed
 * Changed the subset of tests that are run for smoke tests such that the smoke test will complete with faster run-time and to never exceed 2GB of vram usage. Use `python rtest.py [--emulation|-e|--test|-t]=smoke` to run these tests.
 * The `rtest.py` options have changed. `rtest.py` is now run with at least either `--test|-t` or `--emulation|-e`, but not both options.
->>>>>>> c54ded0e
+* The NVIDIA backend now requires CUB, Thrust and libcu++ 2.5.0. If it is not found it will be downloaded from the NVIDIA CCCL repository.
+* Changed the C++ version from 14 to 17. C++14 will be deprecated in the next major release.
 
 ## hipCUB-3.3.0 for ROCm 6.3.0
 
